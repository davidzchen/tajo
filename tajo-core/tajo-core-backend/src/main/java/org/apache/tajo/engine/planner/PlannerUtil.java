/**
 * Licensed to the Apache Software Foundation (ASF) under one
 * or more contributor license agreements.  See the NOTICE file
 * distributed with this work for additional information
 * regarding copyright ownership.  The ASF licenses this file
 * to you under the Apache License, Version 2.0 (the
 * "License"); you may not use this file except in compliance
 * with the License.  You may obtain a copy of the License at
 *
 *     http://www.apache.org/licenses/LICENSE-2.0
 *
 * Unless required by applicable law or agreed to in writing, software
 * distributed under the License is distributed on an "AS IS" BASIS,
 * WITHOUT WARRANTIES OR CONDITIONS OF ANY KIND, either express or implied.
 * See the License for the specific language governing permissions and
 * limitations under the License.
 */

package org.apache.tajo.engine.planner;

import com.google.common.base.Preconditions;
import com.google.common.collect.Lists;
import com.google.common.collect.ObjectArrays;
import com.google.common.collect.Sets;
import org.apache.tajo.algebra.JoinType;
import org.apache.tajo.catalog.Column;
import org.apache.tajo.catalog.Schema;
import org.apache.tajo.catalog.SortSpec;
import org.apache.tajo.common.TajoDataTypes.DataType;
import org.apache.tajo.engine.eval.*;
import org.apache.tajo.engine.planner.global.ExecutionPlan;
import org.apache.tajo.engine.planner.logical.*;
import org.apache.tajo.engine.exception.InvalidQueryException;
import org.apache.tajo.storage.TupleComparator;

import java.util.*;

public class PlannerUtil {
  public static String normalizeTableName(String tableName) {
    return tableName.toLowerCase();
  }

  public static boolean checkIfDDLPlan(LogicalNode node) {
    LogicalNode baseNode = node;
    if (node instanceof LogicalRootNode) {
      baseNode = ((LogicalRootNode) node).getChild();
    }

    return baseNode.getType() == NodeType.CREATE_TABLE || baseNode.getType() == NodeType.DROP_TABLE;
  }

  /**
   * Get all scan nodes from a logical operator tree.
   *
   * @param node a start node
   * @return an array of relation names
   */
  public static String [] getRelationLineage(LogicalNode node) {
    LogicalNode [] scans =  PlannerUtil.findAllNodes(node, NodeType.SCAN);
    String [] tableNames = new String[scans.length];
    ScanNode scan;
    for (int i = 0; i < scans.length; i++) {
      scan = (ScanNode) scans[i];
      tableNames[i] = scan.getCanonicalName();
    }
    return tableNames;
  }

<<<<<<< HEAD
  public static String [] getLineage(ExecutionPlan plan, LogicalNode node) {
    LogicalNode [] scans =  PlannerUtil.findAllNodes(plan, node, NodeType.SCAN);
    String [] tableNames = new String[scans.length];
    ScanNode scan;
    for (int i = 0; i < scans.length; i++) {
      scan = (ScanNode) scans[i];
      tableNames[i] = scan.getCanonicalName();
    }
    return tableNames;
=======
  /**
   * Get all scan nodes from a logical operator tree within a query block
   *
   * @param node a start node
   * @return an array of relation names
   */
  public static Collection<String> getRelationLineageWithinQueryBlock(LogicalPlan plan, LogicalNode node)
      throws PlanningException {
    RelationFinderVisitor visitor = new RelationFinderVisitor();
    visitor.visit(null, plan, node);
    return visitor.getFoundRelations();
  }

  public static class RelationFinderVisitor extends BasicLogicalPlanVisitor<Object, LogicalNode> {
    private Set<String> foundRelNameSet = Sets.newHashSet();

    public Set<String> getFoundRelations() {
      return foundRelNameSet;
    }

    @Override
    public LogicalNode visitChild(Object context, LogicalPlan plan, LogicalNode node, Stack<LogicalNode> stack)
        throws PlanningException {
      if (node.getType() != NodeType.TABLE_SUBQUERY) {
        super.visitChild(context, plan, node, stack);
      }

      if (node instanceof RelationNode) {
        foundRelNameSet.add(((RelationNode) node).getCanonicalName());
      }

      return node;
    }
>>>>>>> 3a5a617c
  }
  
  /**
   * Delete the logical node from a plan.
   *
   * @param parent this node must be a parent node of one node to be removed.
   * @param tobeRemoved this node must be a child node of the parent.
   */
  public static LogicalNode deleteNode(LogicalNode parent, LogicalNode tobeRemoved) {
    Preconditions.checkArgument(tobeRemoved instanceof UnaryNode,
        "ERROR: the logical node to be removed must be unary node.");

    UnaryNode child = (UnaryNode) tobeRemoved;
    LogicalNode grandChild = child.getChild();
    if (parent instanceof UnaryNode) {
      UnaryNode unaryParent = (UnaryNode) parent;

      Preconditions.checkArgument(unaryParent.getChild() == child,
          "ERROR: both logical node must be parent and child nodes");
      unaryParent.setChild(grandChild);

    } else if (parent instanceof BinaryNode) {
      BinaryNode binaryParent = (BinaryNode) parent;
      if (binaryParent.getLeftChild().deepEquals(child)) {
        binaryParent.setLeftChild(grandChild);
      } else if (binaryParent.getRightChild().deepEquals(child)) {
        binaryParent.setRightChild(grandChild);
      } else {
        throw new IllegalStateException("ERROR: both logical node must be parent and child nodes");
      }
    } else {
      throw new InvalidQueryException("Unexpected logical plan: " + parent);
    }    
    return child;
  }

  public static void replaceNode(LogicalPlan plan, LogicalNode startNode, LogicalNode oldNode, LogicalNode newNode) {
    LogicalNodeReplaceVisitor replacer = new LogicalNodeReplaceVisitor(oldNode, newNode);
    try {
      replacer.visit(null, plan, startNode);
    } catch (PlanningException e) {
      e.printStackTrace();
    }
  }

  public static class LogicalNodeReplaceVisitor extends BasicLogicalPlanVisitor<Object, LogicalNode> {
    private LogicalNode target;
    private LogicalNode tobeReplaced;

    public LogicalNodeReplaceVisitor(LogicalNode target, LogicalNode tobeReplaced) {
      this.target = target;
      this.tobeReplaced = tobeReplaced;
    }

    @Override
    public LogicalNode visitChild(Object context, LogicalPlan plan, LogicalNode node, Stack<LogicalNode> stack)
        throws PlanningException {
      super.visitChild(context, plan, node, stack);

      if (node.deepEquals(target)) {
        LogicalNode parent = stack.peek();

        if (parent instanceof BinaryNode) {
          BinaryNode binaryParent = (BinaryNode) parent;
          if (binaryParent.getLeftChild().deepEquals(target)) {
            binaryParent.setLeftChild(tobeReplaced);
          }
          if (binaryParent.getRightChild().deepEquals(target)) {
            binaryParent.setRightChild(tobeReplaced);
          }
        } else if (parent instanceof UnaryNode) {
          UnaryNode unaryParent = (UnaryNode) parent;
          unaryParent.setChild(tobeReplaced);
        }
      }
      return node;
    }
  }
  
  public static void replaceNode(LogicalNode plan, LogicalNode newNode, NodeType type) {
    LogicalNode parent = findTopParentNode(plan, type);
    Preconditions.checkArgument(parent instanceof UnaryNode);
    Preconditions.checkArgument(!(newNode instanceof BinaryNode));
    UnaryNode parentNode = (UnaryNode) parent;
    LogicalNode child = parentNode.getChild();
    if (child instanceof UnaryNode) {
      ((UnaryNode) newNode).setChild(((UnaryNode) child).getChild());
    }
    parentNode.setChild(newNode);
  }

  public static GroupbyNode[] transformGroupbyTo2Pv2(LogicalPlan plan, GroupbyNode groupBy) {
    Preconditions.checkNotNull(groupBy);

    GroupbyNode parent = null, child = null;

    // cloning groupby node
    try {
      parent = groupBy;
      child = (GroupbyNode) groupBy.clone();
      child.setPid(plan.newPID());
    } catch (CloneNotSupportedException e) {
      e.printStackTrace();
    }

    List<Target> firstStepTargets = Lists.newArrayList();
    Target[] secondTargets = parent.getTargets();
    Target[] firstTargets = child.getTargets();

    Target second;
    Target first;
    int targetId =  0;
    for (int i = 0; i < firstTargets.length; i++) {
      second = secondTargets[i];
      first = firstTargets[i];

      List<AggregationFunctionCallEval> secondStepFunctions = EvalTreeUtil.findDistinctAggFunction(second.getEvalTree());
      List<AggregationFunctionCallEval> firstStepFunctions = EvalTreeUtil.findDistinctAggFunction(first.getEvalTree());

      if (firstStepFunctions.size() == 0) {
        firstStepTargets.add(first);
        targetId++;
      } else {
        for (AggregationFunctionCallEval func : firstStepFunctions) {
          Target newTarget;

          if (func.isDistinct()) {
            List<Column> fields = EvalTreeUtil.findAllColumnRefs(func);
            newTarget = new Target(new FieldEval(fields.get(0)));
            String targetName = "column_" + (targetId++);
            newTarget.setAlias(targetName);

            AggregationFunctionCallEval secondFunc = null;
            for (AggregationFunctionCallEval sf : secondStepFunctions) {
              if (func.equals(sf)) {
                secondFunc = sf;
                break;
              }
            }

            secondFunc.setArgs(new EvalNode [] {new FieldEval(
                new Column(targetName, newTarget.getEvalTree().getValueType()))});
          } else {
            func.setFirstPhase();
            newTarget = new Target(func);
            String targetName = "column_" + (targetId++);
            newTarget.setAlias(targetName);

            AggregationFunctionCallEval secondFunc = null;
            for (AggregationFunctionCallEval sf : secondStepFunctions) {
              if (func.equals(sf)) {
                secondFunc = sf;
                break;
              }
            }
            secondFunc.setArgs(new EvalNode [] {new FieldEval(
                new Column(targetName, newTarget.getEvalTree().getValueType()))});
          }
          firstStepTargets.add(newTarget);
        }
      }

      // Getting new target list and updating input/output schema from the new target list.
      Target[] targetArray = firstStepTargets.toArray(new Target[firstStepTargets.size()]);
      Schema targetSchema = PlannerUtil.targetToSchema(targetArray);
      List<Target> newTarget = Lists.newArrayList();
      for (Column column : parent.getGroupingColumns()) {
        if (!targetSchema.contains(column.getQualifiedName())) {
          newTarget.add(new Target(new FieldEval(column)));
        }
      }
      targetArray = ObjectArrays.concat(targetArray, newTarget.toArray(new Target[newTarget.size()]), Target.class);

      child.setTargets(targetArray);
      child.setOutSchema(PlannerUtil.targetToSchema(targetArray));
      // set the groupby chaining
      groupBy.setInSchema(child.getOutSchema());

    }
    return new GroupbyNode[] {parent, child};
  }

  public static GroupbyNode transformGroupbyTo2P(GroupbyNode groupBy) {
    Preconditions.checkNotNull(groupBy);

    GroupbyNode child = null;

    // cloning groupby node
    try {
      child = (GroupbyNode) groupBy.clone();
    } catch (CloneNotSupportedException e) {
      e.printStackTrace();
    }

    List<Target> firstStepTargets = Lists.newArrayList();
    Target[] secondTargets = groupBy.getTargets();
    Target[] firstTargets = child.getTargets();

    Target second;
    Target first;
    int targetId =  0;
    for (int i = 0; i < firstTargets.length; i++) {
      second = secondTargets[i];
      first = firstTargets[i];

      List<AggregationFunctionCallEval> secondStepFunctions = EvalTreeUtil.findDistinctAggFunction(second.getEvalTree());
      List<AggregationFunctionCallEval> firstStepFunctions = EvalTreeUtil.findDistinctAggFunction(first.getEvalTree());

      if (firstStepFunctions.size() == 0) {
        firstStepTargets.add(first);
        targetId++;
      } else {
        for (AggregationFunctionCallEval func : firstStepFunctions) {
          Target newTarget;

          if (func.isDistinct()) {
            List<Column> fields = EvalTreeUtil.findAllColumnRefs(func);
            newTarget = new Target(new FieldEval(fields.get(0)));
            String targetName = "column_" + (targetId++);
            newTarget.setAlias(targetName);

            AggregationFunctionCallEval secondFunc = null;
            for (AggregationFunctionCallEval sf : secondStepFunctions) {
              if (func.equals(sf)) {
                secondFunc = sf;
                break;
              }
            }

            secondFunc.setArgs(new EvalNode [] {new FieldEval(
                new Column(targetName, newTarget.getEvalTree().getValueType()))});
          } else {
            func.setFirstPhase();
            newTarget = new Target(func);
            String targetName = "column_" + (targetId++);
            newTarget.setAlias(targetName);

            AggregationFunctionCallEval secondFunc = null;
            for (AggregationFunctionCallEval sf : secondStepFunctions) {
              if (func.equals(sf)) {
                secondFunc = sf;
                break;
              }
            }
            secondFunc.setArgs(new EvalNode [] {new FieldEval(
                new Column(targetName, newTarget.getEvalTree().getValueType()))});
          }
          firstStepTargets.add(newTarget);
        }
      }

      // Getting new target list and updating input/output schema from the new target list.
      Target[] targetArray = firstStepTargets.toArray(new Target[firstStepTargets.size()]);
      Schema targetSchema = PlannerUtil.targetToSchema(targetArray);
      List<Target> newTarget = Lists.newArrayList();
      for (Column column : groupBy.getGroupingColumns()) {
        if (!targetSchema.contains(column.getQualifiedName())) {
          newTarget.add(new Target(new FieldEval(column)));
        }
      }
      targetArray = ObjectArrays.concat(targetArray, newTarget.toArray(new Target[newTarget.size()]), Target.class);

      child.setTargets(targetArray);
      child.setOutSchema(PlannerUtil.targetToSchema(targetArray));
      // set the groupby chaining
      groupBy.setChild(child);
      groupBy.setInSchema(child.getOutSchema());

    }
    return child;
  }

  public static SortNode[] transformSortTo2p(LogicalPlan plan, SortNode sort) {
    Preconditions.checkArgument(sort != null);
    SortNode parent = null, child = null;
    try {
      parent = sort;
      child = (SortNode) sort.clone();
      child.setPid(plan.newPID());
    } catch (CloneNotSupportedException e) {
      LOG.warn(e);
    }

    parent.setInSchema(child.getOutSchema());

    return new SortNode[]{parent, child};
  }
  
  /**
   * Find the top logical node matched to type from the given node
   * 
   * @param node start node
   * @param type to find
   * @return a found logical node
   */
  public static <T extends LogicalNode> T findTopNode(LogicalNode node, NodeType type) {
    Preconditions.checkNotNull(node);
    Preconditions.checkNotNull(type);
    
    LogicalNodeFinder finder = new LogicalNodeFinder(type);
    node.postOrder(finder);
    
    if (finder.getFoundNodes().size() == 0) {
      return null;
    }
    return (T) finder.getFoundNodes().get(0);
  }

  private static class LogicalNodeFinderForExecPlan {
    private NodeType type;
    private ExecutionPlan plan;
    private LogicalNode node;
    private List<LogicalNode> foundNodes = Lists.newArrayList();

    public LogicalNodeFinderForExecPlan(NodeType type, ExecutionPlan plan, LogicalNode node) {
      this.type = type;
      this.plan = plan;
      this.node = node;
    }

    public LogicalNodeFinderForExecPlan(NodeType type, ExecutionPlan plan) {
      this(type, plan, plan.getTerminalNode());
    }

    public void find() {
      this.visit(node);
    }

    private void visit(LogicalNode node) {
      if (plan.getChildCount(node) > 0) {
        for (LogicalNode child : plan.getChilds(node)) {
          this.visit(child);
        }
      }

      if (node.getType() == type) {
        foundNodes.add(node);
      }
    }

    public List<LogicalNode> getFoundNodes() {
      return foundNodes;
    }
  }

  private static class ParentNodeFinderForExecPlan {
    private NodeType type;
    private ExecutionPlan plan;
    private List<LogicalNode> foundNodes = Lists.newArrayList();

    public ParentNodeFinderForExecPlan(NodeType type, ExecutionPlan plan) {
      this.type = type;
      this.plan = plan;
    }

    public void find() {
      this.visit(plan.getTerminalNode());
    }

    private void visit(LogicalNode node) {
      if (plan.getChildCount(node) > 0) {
        for (LogicalNode child : plan.getChilds(node)) {
          this.visit(child);
        }
        for (LogicalNode child : plan.getChilds(node)) {
          if (child.getType() == type) {
            foundNodes.add(child);
          }
        }
      }
    }

    public List<LogicalNode> getFoundNodes() {
      return foundNodes;
    }
  }

  public static <T extends LogicalNode> T findTopNode(ExecutionPlan executionPlan, NodeType type) {
    Preconditions.checkNotNull(executionPlan);
    Preconditions.checkNotNull(type);

    LogicalNodeFinderForExecPlan finder = new LogicalNodeFinderForExecPlan(type, executionPlan);
    finder.find();

    if (finder.getFoundNodes().size() == 0) {
      return null;
    }
    return (T) finder.getFoundNodes().get(0);
  }

  /**
   * Find the all logical node matched to type from the given node
   *
   * @param node start node
   * @param type to find
   * @return a found logical node
   */
  public static LogicalNode [] findAllNodes(LogicalNode node, NodeType type) {
    Preconditions.checkNotNull(node);
    Preconditions.checkNotNull(type);

    LogicalNodeFinder finder = new LogicalNodeFinder(type);
    node.postOrder(finder);

    if (finder.getFoundNodes().size() == 0) {
      return new LogicalNode[] {};
    }
    List<LogicalNode> founds = finder.getFoundNodes();
    return founds.toArray(new LogicalNode[founds.size()]);
  }

  public static LogicalNode [] findAllNodes(ExecutionPlan plan, LogicalNode node, NodeType type) {
    Preconditions.checkNotNull(node);
    Preconditions.checkNotNull(type);

    LogicalNodeFinderForExecPlan finder = new LogicalNodeFinderForExecPlan(type, plan, node);
    finder.find();

    if (finder.getFoundNodes().size() == 0) {
      return new LogicalNode[] {};
    }
    List<LogicalNode> founds = finder.getFoundNodes();
    return founds.toArray(new LogicalNode[founds.size()]);
  }
  
  /**
   * Find a parent node of a given-typed operator.
   * 
   * @param node start node
   * @param type to find
   * @return the parent node of a found logical node
   */
  public static <T extends LogicalNode> T findTopParentNode(LogicalNode node, NodeType type) {
    Preconditions.checkNotNull(node);
    Preconditions.checkNotNull(type);
    
    ParentNodeFinder finder = new ParentNodeFinder(type);
    node.postOrder(finder);
    
    if (finder.getFoundNodes().size() == 0) {
      return null;
    }
    return (T) finder.getFoundNodes().get(0);
  }

  public static <T extends LogicalNode> T findTopParentNode(ExecutionPlan node, NodeType type) {
    Preconditions.checkNotNull(node);
    Preconditions.checkNotNull(type);

    ParentNodeFinderForExecPlan finder = new ParentNodeFinderForExecPlan(type, node);
    finder.find();

    if (finder.getFoundNodes().size() == 0) {
      return null;
    }
    return (T) finder.getFoundNodes().get(0);
  }

  public static boolean canBeEvaluated(EvalNode eval, LogicalNode node) {
    Set<Column> columnRefs = EvalTreeUtil.findDistinctRefColumns(eval);

    if (node.getType() == NodeType.JOIN) {
      JoinNode joinNode = (JoinNode) node;
      Set<String> tableIds = Sets.newHashSet();
      // getting distinct table references
      for (Column col : columnRefs) {
        if (!tableIds.contains(col.getQualifier())) {
          tableIds.add(col.getQualifier());
        }
      }

      // if the references only indicate two relation, the condition can be
      // pushed into a join operator.
      if (tableIds.size() != 2) {
        return false;
      }

      String [] outer = getRelationLineage(joinNode.getLeftChild());
      String [] inner = getRelationLineage(joinNode.getRightChild());

      Set<String> o = Sets.newHashSet(outer);
      Set<String> i = Sets.newHashSet(inner);
      if (outer == null || inner == null) {
        throw new InvalidQueryException("ERROR: Unexpected logical plan");
      }
      Iterator<String> it = tableIds.iterator();
      if (o.contains(it.next()) && i.contains(it.next())) {
        return true;
      }

      it = tableIds.iterator();

      return i.contains(it.next()) && o.contains(it.next());

    } else if (node instanceof ScanNode) {

      RelationNode scan = (RelationNode) node;

      for (Column col : columnRefs) {
        if (scan.getCanonicalName().equals(col.getQualifier())) {
          Column found = node.getInSchema().getColumnByName(col.getColumnName());
          if (found == null) {
            return false;
          }
        } else {
          return false;
        }
      }

    } else if (node instanceof TableSubQueryNode) {
      TableSubQueryNode subQueryNode = (TableSubQueryNode) node;
      for (Column col : columnRefs) {
        if (subQueryNode.getCanonicalName().equals(col.getQualifier())) {
          Column found = node.getOutSchema().getColumnByName(col.getColumnName());
          if (found == null) {
            return false;
          }
        } else {
          return false;
        }
      }

    } else {

      for (Column col : columnRefs) {
        if (!node.getInSchema().contains(col.getQualifiedName())) {
          return false;
        }
      }
    }

    return true;
  }

  private static class LogicalNodeFinder implements LogicalNodeVisitor {
    private List<LogicalNode> list = new ArrayList<LogicalNode>();
    private final NodeType[] tofind;
    private boolean topmost = false;
    private boolean finished = false;

    public LogicalNodeFinder(NodeType...type) {
      this.tofind = type;
    }

    public LogicalNodeFinder(NodeType[] type, boolean topmost) {
      this(type);
      this.topmost = topmost;
    }

    @Override
    public void visit(LogicalNode node) {
      if (!finished) {
        for (NodeType type : tofind) {
          if (node.getType() == type) {
            list.add(node);
          }
          if (topmost && list.size() > 0) {
            finished = true;
          }
        }
      }
    }

    public List<LogicalNode> getFoundNodes() {
      return list;
    }
  }
  
  private static class ParentNodeFinder implements LogicalNodeVisitor {
    private List<LogicalNode> list = new ArrayList<LogicalNode>();
    private NodeType tofind;

    public ParentNodeFinder(NodeType type) {
      this.tofind = type;
    }

    @Override
    public void visit(LogicalNode node) {
      if (node instanceof UnaryNode) {
        UnaryNode unary = (UnaryNode) node;
        if (unary.getChild().getType() == tofind) {
          list.add(node);
        }
      } else if (node instanceof BinaryNode){
        BinaryNode bin = (BinaryNode) node;
        if (bin.getLeftChild().getType() == tofind ||
            bin.getRightChild().getType() == tofind) {
          list.add(node);
        }
      }
    }

    public List<LogicalNode> getFoundNodes() {
      return list;
    }
  }

  /**
   * fill targets with FieldEvals from a given schema
   *
   * @param schema to be transformed to targets
   * @param targets to be filled
   */
  public static void schemaToTargets(Schema schema, Target [] targets) {
    FieldEval eval;
    for (int i = 0; i < schema.getColumnNum(); i++) {
      eval = new FieldEval(schema.getColumn(i));
      targets[i] = new Target(eval);
    }
  }

  public static Target[] schemaToTargets(Schema schema) {
    Target[] targets = new Target[schema.getColumnNum()];

    FieldEval eval;
    for (int i = 0; i < schema.getColumnNum(); i++) {
      eval = new FieldEval(schema.getColumn(i));
      targets[i] = new Target(eval);
    }
    return targets;
  }

  public static SortSpec[] schemaToSortSpecs(Schema schema) {
    return schemaToSortSpecs(schema.toArray());
  }

  public static SortSpec[] schemaToSortSpecs(Column [] columns) {
    SortSpec[] specs = new SortSpec[columns.length];

    for (int i = 0; i < columns.length; i++) {
      specs[i] = new SortSpec(columns[i], true, false);
    }

    return specs;
  }

  public static SortSpec [] columnsToSortSpec(Collection<Column> columns) {
    SortSpec[] specs = new SortSpec[columns.size()];
    int i = 0;
    for (Column column : columns) {
      specs[i++] = new SortSpec(column, true, false);
    }

    return specs;
  }

  public static Schema sortSpecsToSchema(SortSpec[] sortSpecs) {
    Schema schema = new Schema();
    for (SortSpec spec : sortSpecs) {
      schema.addColumn(spec.getSortKey());
    }

    return schema;
  }

  /**
   * is it join qual or not?
   *
   * @param qual  The condition to be checked
   * @return true if two operands refers to columns and the operator is comparison,
   */
  public static boolean isJoinQual(EvalNode qual) {
    if (AlgebraicUtil.isComparisonOperator(qual)) {
      List<Column> left = EvalTreeUtil.findAllColumnRefs(qual.getLeftExpr());
      List<Column> right = EvalTreeUtil.findAllColumnRefs(qual.getRightExpr());

      if (left.size() == 1 && right.size() == 1 &&
          !left.get(0).getQualifier().equals(right.get(0).getQualifier()))
        return true;
    }

    return false;
  }

  public static SortSpec[][] getSortKeysFromJoinQual(EvalNode joinQual, Schema outer, Schema inner) {
    List<Column []> joinKeyPairs = getJoinKeyPairs(joinQual, outer, inner);
    SortSpec[] outerSortSpec = new SortSpec[joinKeyPairs.size()];
    SortSpec[] innerSortSpec = new SortSpec[joinKeyPairs.size()];

    for (int i = 0; i < joinKeyPairs.size(); i++) {
      outerSortSpec[i] = new SortSpec(joinKeyPairs.get(i)[0]);
      innerSortSpec[i] = new SortSpec(joinKeyPairs.get(i)[1]);
    }

    return new SortSpec[][] {outerSortSpec, innerSortSpec};
  }

  public static TupleComparator[] getComparatorsFromJoinQual(EvalNode joinQual, Schema leftSchema, Schema rightSchema) {
    SortSpec[][] sortSpecs = getSortKeysFromJoinQual(joinQual, leftSchema, rightSchema);
    TupleComparator [] comparators = new TupleComparator[2];
    comparators[0] = new TupleComparator(leftSchema, sortSpecs[0]);
    comparators[1] = new TupleComparator(rightSchema, sortSpecs[1]);
    return comparators;
  }

  /**
   * @return the first array contains left table's columns, and the second array contains right table's columns.
   */
  public static Column [][] joinJoinKeyForEachTable(EvalNode joinQual, Schema leftSchema, Schema rightSchema) {
    List<Column []> joinKeys = getJoinKeyPairs(joinQual, leftSchema, rightSchema);
    Column [] leftColumns = new Column[joinKeys.size()];
    Column [] rightColumns = new Column[joinKeys.size()];
    for (int i = 0; i < joinKeys.size(); i++) {
      leftColumns[i] = joinKeys.get(i)[0];
      rightColumns[i] = joinKeys.get(i)[1];
    }

    return new Column[][] {leftColumns, rightColumns};
  }

  public static List<Column []> getJoinKeyPairs(EvalNode joinQual, Schema leftSchema, Schema rightSchema) {
    JoinKeyPairFinder finder = new JoinKeyPairFinder(leftSchema, rightSchema);
    joinQual.preOrder(finder);
    return finder.getPairs();
  }

  public static class JoinKeyPairFinder implements EvalNodeVisitor {
    private final List<Column []> pairs = Lists.newArrayList();
    private Schema [] schemas = new Schema[2];

    public JoinKeyPairFinder(Schema outer, Schema inner) {
      schemas[0] = outer;
      schemas[1] = inner;
    }

    @Override
    public void visit(EvalNode node) {
      if (EvalTreeUtil.isJoinQual(node)) {
        Column [] pair = new Column[2];

        for (int i = 0; i <= 1; i++) { // access left, right sub expression
          Column column = EvalTreeUtil.findAllColumnRefs(node.getExpr(i)).get(0);
          for (int j = 0; j < schemas.length; j++) {
          // check whether the column is for either outer or inner
          // 0 is outer, and 1 is inner
            if (schemas[j].contains(column.getQualifiedName())) {
              pair[j] = column;
            }
          }
        }

        if (pair[0] == null || pair[1] == null) {
          throw new IllegalStateException("Wrong join key: " + node);
        }
        pairs.add(pair);
      }
    }

    public List<Column []> getPairs() {
      return this.pairs;
    }
  }

  public static Schema targetToSchema(Target[] targets) {
    Schema schema = new Schema();
    for(Target t : targets) {
      DataType type = t.getEvalTree().getValueType();
      String name;
      if (t.hasAlias()) {
        name = t.getAlias();
      } else {
        name = t.getEvalTree().getName();
      }
      schema.addColumn(name, type);
    }

    return schema;
  }

  /**
   * It removes all table names from FieldEvals in targets
   *
   * @param sourceTargets The targets to be stripped
   * @return The stripped targets
   */
  public static Target [] stripTarget(Target [] sourceTargets) {
    Target [] copy = new Target[sourceTargets.length];
    for(int i = 0; i < sourceTargets.length; i++) {
      try {
        copy[i] = (Target) sourceTargets[i].clone();
      } catch (CloneNotSupportedException e) {
        throw new InternalError(e.getMessage());
      }
      if (copy[i].getEvalTree().getType() == EvalType.FIELD) {
        FieldEval fieldEval = (FieldEval) copy[i].getEvalTree();
        if (fieldEval.getColumnRef().hasQualifier()) {
          fieldEval.getColumnRef().setName(fieldEval.getColumnName());
        }
      }
    }

    return copy;
  }

  public static <T extends LogicalNode> T clone(LogicalPlan plan, LogicalNode node) {
    try {
      T copy = (T) node.clone();
      copy.setPID(plan.newPID());
      return copy;
    } catch (CloneNotSupportedException e) {
      throw new RuntimeException(e);
    }
  }

  public static boolean isCommutativeJoin(JoinType joinType) {
    return joinType == JoinType.INNER;
  }
}<|MERGE_RESOLUTION|>--- conflicted
+++ resolved
@@ -28,9 +28,10 @@
 import org.apache.tajo.catalog.SortSpec;
 import org.apache.tajo.common.TajoDataTypes.DataType;
 import org.apache.tajo.engine.eval.*;
+import org.apache.tajo.engine.exception.InvalidQueryException;
+import org.apache.tajo.engine.planner.LogicalPlan.PIDFactory;
 import org.apache.tajo.engine.planner.global.ExecutionPlan;
 import org.apache.tajo.engine.planner.logical.*;
-import org.apache.tajo.engine.exception.InvalidQueryException;
 import org.apache.tajo.storage.TupleComparator;
 
 import java.util.*;
@@ -66,8 +67,7 @@
     return tableNames;
   }
 
-<<<<<<< HEAD
-  public static String [] getLineage(ExecutionPlan plan, LogicalNode node) {
+  public static String [] getRelationLineage(ExecutionPlan plan, LogicalNode node) {
     LogicalNode [] scans =  PlannerUtil.findAllNodes(plan, node, NodeType.SCAN);
     String [] tableNames = new String[scans.length];
     ScanNode scan;
@@ -76,7 +76,8 @@
       tableNames[i] = scan.getCanonicalName();
     }
     return tableNames;
-=======
+  }
+
   /**
    * Get all scan nodes from a logical operator tree within a query block
    *
@@ -110,7 +111,6 @@
 
       return node;
     }
->>>>>>> 3a5a617c
   }
   
   /**
@@ -391,7 +391,7 @@
       child = (SortNode) sort.clone();
       child.setPid(plan.newPID());
     } catch (CloneNotSupportedException e) {
-      LOG.warn(e);
+      throw new RuntimeException(e);
     }
 
     parent.setInSchema(child.getOutSchema());
@@ -905,10 +905,10 @@
     return copy;
   }
 
-  public static <T extends LogicalNode> T clone(LogicalPlan plan, LogicalNode node) {
+  public static <T extends LogicalNode> T clone(PIDFactory pidFactory, LogicalNode node) {
     try {
       T copy = (T) node.clone();
-      copy.setPID(plan.newPID());
+      copy.setPID(pidFactory.newPID());
       return copy;
     } catch (CloneNotSupportedException e) {
       throw new RuntimeException(e);
