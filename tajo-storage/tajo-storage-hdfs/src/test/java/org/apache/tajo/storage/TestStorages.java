--- conflicted
+++ resolved
@@ -297,19 +297,7 @@
     int tupleCnt = 0;
     Tuple tuple;
     while ((tuple = scanner.next()) != null) {
-<<<<<<< HEAD
-      if (storeType.equalsIgnoreCase("RCFILE")
-          || storeType.equalsIgnoreCase("CSV")
-          || storeType.equalsIgnoreCase("PARQUET")
-          || storeType.equalsIgnoreCase("SEQUENCEFILE")
-          || storeType.equalsIgnoreCase("AVRO")) {
-        assertTrue(tuple.get(0) == null);
-      }
-      assertTrue(tupleCnt + 2 == tuple.get(1).asInt8());
-      assertTrue(tupleCnt + 3 == tuple.get(2).asFloat4());
-=======
       verifyProjectedFields(scanner.isProjectable(), tuple, tupleCnt);
->>>>>>> 0d1bf41f
       tupleCnt++;
     }
     scanner.close();
@@ -323,7 +311,7 @@
       assertTrue(tupleCnt + 3 == tuple.get(1).asFloat4());
     } else {
       // RAW and ROW always project all fields.
-      if (storeType != StoreType.RAW && storeType != StoreType.ROWFILE) {
+      if (!storeType.equalsIgnoreCase("RAW") && !storeType.equalsIgnoreCase("ROWFILE")) {
         assertTrue(tuple.get(0) == null);
       }
       assertTrue(tupleCnt + 2 == tuple.get(1).asInt8());
@@ -974,11 +962,8 @@
   @Test
   public void testLessThanSchemaSize() throws IOException {
     /* RAW is internal storage. It must be same with schema size */
-<<<<<<< HEAD
-    if (storeType.equalsIgnoreCase("RAW") || storeType.equalsIgnoreCase("AVRO")){
-=======
-    if (storeType == StoreType.RAW || storeType == StoreType.AVRO || storeType == StoreType.PARQUET) {
->>>>>>> 0d1bf41f
+    if (storeType.equalsIgnoreCase("RAW") || storeType.equalsIgnoreCase("AVRO")
+        || storeType.equalsIgnoreCase("PARQUET")){
       return;
     }
 
